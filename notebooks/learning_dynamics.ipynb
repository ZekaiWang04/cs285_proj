--- conflicted
+++ resolved
@@ -2,11 +2,7 @@
  "cells": [
   {
    "cell_type": "code",
-<<<<<<< HEAD
    "execution_count": 1,
-=======
-   "execution_count": 3,
->>>>>>> 5447804f
    "metadata": {},
    "outputs": [],
    "source": [
@@ -63,11 +59,7 @@
      "name": "stderr",
      "output_type": "stream",
      "text": [
-<<<<<<< HEAD
       "100%|██████████| 1000/1000 [03:17<00:00,  5.06it/s]\n"
-=======
-      "100%|██████████| 1000/1000 [01:30<00:00, 11.02it/s]\n"
->>>>>>> 5447804f
      ]
     }
    ],
@@ -139,11 +131,7 @@
   },
   {
    "cell_type": "code",
-<<<<<<< HEAD
    "execution_count": 5,
-=======
-   "execution_count": 7,
->>>>>>> 5447804f
    "metadata": {},
    "outputs": [
     {
